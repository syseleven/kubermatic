--- conflicted
+++ resolved
@@ -83,7 +83,9 @@
 	pvcController *cache.Controller
 	pvcStore      cache.Indexer
 
-<<<<<<< HEAD
+	cmController *cache.Controller
+	cmStore      cache.Indexer
+
 	cps map[string]provider.CloudProvider
 	dev bool
 
@@ -92,10 +94,6 @@
 	updates               []api.MasterUpdate
 	defaultMasterVersion  *api.MasterVersion
 	automaticUpdateSearch *version.UpdatePathSearch
-=======
-	cmController *cache.Controller
-	cmStore      cache.Indexer
->>>>>>> c6fb4738
 
 	// non-thread safe:
 	mu         sync.Mutex
